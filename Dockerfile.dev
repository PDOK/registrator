--- conflicted
+++ resolved
@@ -1,17 +1,10 @@
-<<<<<<< HEAD
-FROM pdok/gobase
-CMD ["/bin/registrator"]
-
-ENV GOPATH /go
-=======
 FROM alpine:3.5
 CMD ["/bin/registrator"]
 
 ENV GOPATH /go
 RUN apk --no-cache add build-base go git ca-certificates
->>>>>>> 653db28e
 COPY . /go/src/github.com/gliderlabs/registrator
 RUN cd /go/src/github.com/gliderlabs/registrator \
-  && git config --global http.https://gopkg.in.followRedirects true \
+    && git config --global http.https://gopkg.in.followRedirects true \
 	&& go get \
 	&& go build -ldflags "-X main.Version=dev" -o /bin/registrator